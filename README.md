![Clipper](https://raw.github.com/wincent/clipper/master/logo.png)

# Overview

Clipper is a macOS "launch agent" &mdash; or Linux daemon &mdash; that runs in the background providing a service that exposes the local clipboard to tmux sessions and other processes running both locally and remotely.

# At a glance

    # macOS installation (using Homebrew; for non-Homebrew installs see below)
    brew install clipper # run this outside of a tmux session

    # Configuration for ~/.tmux.conf:
    # tmux < 1.8: bind <prefix>-y to forward to Clipper
    bind-key y run-shell "tmux save-buffer - | nc localhost 8377"

    # Or, if you are running Clipper on a UNIX domain socket:
    bind-key y run-shell "tmux save-buffer - | nc -U ~/.clipper.sock"

    # tmux >= 1.8: bind "Enter" in copy mode to both copy and forward to Clipper
    bind-key -t vi-copy Enter copy-pipe "nc localhost 8377"

    # Or, if you are running Clipper on a UNIX domain socket:
    bind-key -t vi-copy Enter copy-pipe "nc -U ~/.clipper.sock"

    # Configuration for ~/.vimrc:
    # Bind <leader>y to forward last-yanked text to Clipper
    nnoremap <leader>y :call system('nc localhost 8377', @0)<CR>

    # Or, if you are running Clipper on a UNIX domain socket:
    nnoremap <leader>y :call system('nc -U ~/.clipper.sock', @0)<CR>

    # Configuration for ~/.bash_profile, ~/.zshrc etc:
    # Pipe anything into `clip` to forward it to Clipper
    alias clip="nc localhost 8377"

    # Or, if you are running Clipper on a UNIX domain socket:
    alias clip="nc -U ~/.clipper.sock"

    # Configuration for ~/.ssh/config:
    # Forward Clipper connection to remote host
    Host host.example.org
      RemoteForward 8377 localhost:8377

    # Or, if you are running Clipper on a UNIX domain socket:
    Host host.example.org
      RemoteForward /home/me/.clipper.sock /Users/me/.clipper.sock
      StreamLocalBindUnlink yes


# Problem

You're running tmux, possibly on a remote machine via ssh, and want to copy something using tmux copy mode into your local system clipboard.

You can hold down Option and click to make a selection, bypassing tmux and allowing you to copy straight to the system clipboard, but that won't work if you're using vertical splits (because the selection will operate across the entire width of the terminal, crossing the splits) or if you want to grab more than what is currently visible.

As a workaround for the vertical split problem, you can hold down Option + Command to make a rectangular (non-contiguous) selection, but that will grab trailing whitespace as well, requiring you to manually clean it up later. Again, it won't work if you want to grab more than what is currently visible.

As a result, you often find yourself doing a tiresome sequence of:

1. Copy a selection using tmux copy mode on a remote machine
2. Still on the remote machine, open a new, empty buffer in Vim
3. Enter Vim paste mode (`:set paste`)
4. Paste the tmux copy buffer into the Vim buffer
5. Write the file to a temporary location (eg. `:w /tmp/buff`)
6. From the local machine, get the contents of the temporary file into the local system clipboard with `ssh user@host cat /tmp/buff | pbcopy` or similar

# Solution

macOS comes with a `pbcopy` tool that allows you to get stuff into the clipboard from the command-line. `xclip` is an alternative that works on Linux. We've already seen this at work above. Basically, we can do things like `echo foo | pbcopy` to place "foo" in the system clipboard.

tmux has a couple of handy commands related to copy mode buffers, namely `save-buffer` and `copy-pipe`. With these, you can dump the contents of a buffer to standard out.

In theory, combining these two elements, we can add something like this to our `~/.tmux.conf`:

    bind-key -t vi-copy Enter copy-pipe pbcopy

or, in version of tmux prior to 1.8 (which don't have the `copy-pipe` command):

    bind-key y run-shell "tmux save-buffer - | pbcopy"

In practice, this won't work on versions of macOS prior to 10.10 "Yosemite" or after 10.11 "El Capitan" &mdash; there was a brief lapse during those versions where it did work &mdash; because tmux uses the `daemon(3)` system call, which ends up putting it in a different execution context from which it cannot interact with the system clipboard. For (much) more detail, see:

- http://developer.apple.com/library/mac/#technotes/tn2083/_index.html

One workaround comes in the form of the `reattach-to-user-space` tool available here:

- https://github.com/ChrisJohnsen/tmux-MacOSX-pasteboard

This is a wrapper which allows you to launch a process and have it switch from the daemon execution context to the "user" context where access to the system clipboard is possible. The suggestion is that you can add a command like the following to your `~/.tmux.conf` to make this occur transparently whenever you open a new pane or window:

    set-option -g default-command "reattach-to-user-namespace -l zsh"

Despite the fact that the wrapper tool relies on an undocumented, private API, it is written quite defensively and appears to work pretty well. While this is a workable solution when running on the local machine, we'll need something else if we want things to work transparently both locally and remotely. This is where Clipper comes in.

Clipper is a server process that you can run on your local machine. It will listen on the network or on a UNIX domain socket for connections, and place any content that it receives into the system clipboard.

It can be set to run automatically as a "launch agent" in the appropriate execution context, which means you don't have to worry about starting it, and it will still have access to the system clipboard despite being "daemon"-like.

Through the magic of `ssh -R` it is relatively straightforward to have a shared tmux configuration that you can use both locally and remotely and which will provide you with transparent access to the local system clipboard from both places.

# Setup

## Installing

For Homebrew users, install by running (outside of all tmux sessions):

    brew install clipper # and follow the prompts...

Alternatively, if you have a working Go environment on your system you can do:

    go get github.com/wincent/clipper

Finally, if you want to do things manually, you can clone from the authoritative Git repo and build manually (which again requires a working Go environment):

    git clone git://git.wincent.com/clipper.git
    cd clipper
    go build

### Additional steps for non-Homebrew installs

If you plan to use Clipper as a launch agent you'll need to put it somewhere the system can find it (ie. at a location in the standard PATH, such as under `/usr/local/bin/`) and update the included property list file to specify the full path to the location where you installed the Clipper executable.

The following examples show how you would install the built Clipper executable to `/usr/local/bin/` after cloning the repo and performing a build. It also shows how you would set up Clipper as a launch agent (on macOS) or systemd service (on Linux) and start it running:

#### macOS example setup

macOS example setup

    sudo cp clipper /usr/local/bin
    cp contrib/darwin/tcp-port/com.wincent.clipper.plist ~/Library/LaunchAgents/
    launchctl load -w -S Aqua ~/Library/LaunchAgents/com.wincent.clipper.plist

<<<<<<< HEAD
Linux example setup

    cp clipper ~/bin/
    cp contrib/linux-systemd-service/cliper.service ~/.config/systemd/user
=======
Note that these commands may fail to do the right thing inside of a tmux session under macOS. Run `launchctl` from outside of tmux, otherwise Clipper may find itself in the wrong execution context. Similarly, when running manually, either run Clipper outside of tmux or use the aforementioned `reattach-to-user-space` as a wrapper.

#### Linux example setup

    sudo cp clipper /usr/local/bin
    cp contrib/linux/systemd-service/clipper.service ~/.config/systemd/user
>>>>>>> 1923f09a
    systemctl --user daemon-reload
    systemctl --user enable clipper.service
    systemctl --user start clipper.service

<<<<<<< HEAD
=======
#### Manual setup
>>>>>>> 1923f09a

Alternatively, if you'd like to run Clipper manually, you can do so with:

    ./clipper [--address=IP_ADDR|UNIX_SOCKET] \
              [--port=PORT] \
              [--logfile=LOGFILE] \
              [--config=CONFIG_FILE]

<<<<<<< HEAD
Note that these commands may fail to do the right thing inside of a tmux session under macOS. Run `launchctl` from outside of tmux, otherwise Clipper may find itself in the wrong execution context. Similarly, when running manually, either run Clipper outside of tmux or use the aforementioned `reattach-to-user-space` as a wrapper.

=======
>>>>>>> 1923f09a
## Uninstalling

A Homebrew installation can be reversed with:

    brew uninstall clipper

A manual launch agent installation can be reversed with the following (and as before, note that you should probably only run `launchctl` outside of a tmux session):

    launchctl unload ~/Library/LaunchAgents/com.wincent.clipper.plist
    rm ~/Library/LaunchAgents/com.wincent.clipper.plist
    sudo rm /usr/local/bin/clipper

<<<<<<< HEAD
On Linux

    systemctl --user stop clipper.service
    systemctl --user disable clipper.service
    rm ~/bin/clipper


As before, note that you should probably only run `launchctl` outside of a tmux session.
=======
On Linux:

    systemctl --user stop clipper.service
    systemctl --user disable clipper.service
    sudo rm /usr/local/bin/clipper
>>>>>>> 1923f09a

To kill a manually-launched instance of Clipper, just hit Control+C in the terminal where it is running.

## Configuring Clipper

As previously noted, Clipper supports a number of command line options, which you can see by running `clipper -h`:

```
Usage of clipper:
  -a string
        address to bind to (default loopback interface)
  -address string
        address to bind to (default loopback interface)
  -c string
        path to (JSON) config file (default "~/.clipper.json")
  -config string
        path to (JSON) config file (default "~/.clipper.json")
  -e string
        program called to write to clipboard (default "pbcopy")
  -executable string
        program called to write to clipboard (default "pbcopy")
  -f string
        arguments passed to clipboard executable
  -flags string
        arguments passed to clipboard executable
  -h    show usage information
  -help
        show usage information
  -l string
        path to logfile (default "~/Library/Logs/com.wincent.clipper.log")
  -logfile string
        path to logfile (default "~/Library/Logs/com.wincent.clipper.log")
  -p int
        port to listen on (default 8377)
  -port int
        port to listen on (default 8377)
  -v    show version information
  -version
        show version information
```

The defaults shown above apply on macOS. Run `clipper -h` on Linux to see the defaults that apply there.

You can explicitly set these on the command line, or in the plist file if you are using Clipper as a launch agent. Clipper will also look for a configuration file in JSON format at `~/.clipper.json` (this location can be overidden with the `--config`/`-c` options) and read options from that. The following options are supported:

- `address`
- `executable`
- `flags`
- `logfile`
- `port`

Here is a sample `~/.clipper.json` config file:

```
{
  "address": "~/.run/clipper.sock",
  "logfile": "~/Library/Log/clipper.log"
}
```

Note that explicit command line options — including options supplied via a plist — trump options read from a config file.

### `--address`

Specifies the address on which the Clipper daemon will listen for connections. Defaults to "localhost", and listens on both IPv4 and IPv6 addresses, when available. This is a reasonable default, but you may wish to set it to a filesystem path instead in order to have Clipper create a UNIX domain socket at that location and listen on that instead (for better security: see "Security" below for more). Or perhaps you would like to *only* listen on IPv4 *or* IPv6, in which case you would use "127.0.0.1" or "[::1]" respectively (the square brackets around the IPv6 address are needed by the Go networking libraries in order to disambiguate the colons in the address from colons used to separate it from the port number). Note that if you see an error of the form "too many colons in address", it is likely that you have forgotten to wrap the IPv6 address in surrounding brackets.

### `--port`

The port on which the Clipper daemon will accept TCP connections. Defaults to 8377. You may wish to set this to some other value, to avoid colliding with another service (or Clipper user) on your system using that port, or because you want some tiny extra dose of security through obscurity.

Note that if you use the `--address` option to make Clipper use a UNIX domain socket, then setting the `--port` has no useful effect.

See the "Security" section below for more.

### `--logfile`

Unsurprisingly, controls where the Clipper daemon logs its output. Defaults to  "~/Library/Logs/com.wincent.clipper.log".

As an example, you could disable all logging by setting this to "/dev/null".

### `--executable`

The executable used to place content on the clipboard (defaults to `pbcopy` on macOS and `xclip` on Linux).

### `--flags`

The flags to pass to the `executable` (defaults to `-selection clipboard` on Linux and nothing on macOS).

## Configuring tmux

Now we can use a slight modification of our command from earlier. Assuming we kept the standard listen address (127.0.0.1) and port (8377), we can use a command like this to send the last-copied text whenever we hit our tmux prefix key followed by `y`:

    bind-key y run-shell "tmux save-buffer - | nc localhost 8377"

If we instead configured Clipper to listen on a UNIX domain socket at `~/.clipper.sock`, then we could do something like:

    bind-key y run-shell "tmux save-buffer - | nc -U ~/.clipper.sock"

In tmux 1.8 or later, we have access to the new `copy-pipe` command and can use a single key binding to copy text into the tmux copy buffer and send it to Clipper and therefore the system clipboard at the same time:

    bind-key -t vi-copy Enter copy-pipe "nc localhost 8377"

Or, for a UNIX domain socket at `~/.clipper.sock`:

    bind-key -t vi-copy Enter copy-pipe "nc -U ~/.clipper.sock"

Here we're using netcat (`nc`) to send the contents of the buffer to the listening Clipper agent.

## Configuring Vim

There is nothing inherent in Clipper that ties it to tmux. We can use it from any process, including Vim.

For example, we can add a mapping to our `~/.vimrc` to send the last-yanked text to Clipper by hitting `<leader>y`:

    nnoremap <leader>y :call system('nc localhost 8377', @0)<CR>

Equivalently, we could do the same for a Clipper daemon listening on a UNIX domain socket at `~/.clipper.sock` with:

    nnoremap <leader>y :call system('nc -U ~/.clipper.sock', @0)<CR>

For the lazy, this functionality plus a `:Clip` command is made available as a [separate Vim plug-in](https://github.com/wincent/vim-clipper) called "vim-clipper".

## Configuring Zsh (or Bash)

By setting up an alias like:

    alias clip="nc localhost 8377"

or (in the case of Clipper listening on a UNIX domain socket at `~/.clipper.sock`):

    alias clip="nc -U ~/.clipper.sock"

you can conveniently get files and other content into your clipboard:

    cat example.txt | clip
    ls /etc | clip

## Configuring SSH

Again, assuming default address and port, we can use `-R` like this:

    ssh -R localhost:8377:localhost:8377 user@host.example.org

Or, in the case of a UNIX domain socket at `~/.clipper.sock` and a sufficiently recent version of OpenSSH (version 6.7 or above):

    # Assuming a local socket on macOS in $HOME at /Users/me/.clipper.sock
    # and a remote Linux machine with $HOME is in /home rather than /Users:
    ssh -R/home/me/.clipper.sock:/Users/me/.clipper.sock \
        -o StreamLocalBindUnlink=yes \
        host.example.org

With this, a tmux process running on the remote host can use the same configuration file, and our `run-shell` from above will send the buffer contents to localhost:8377 (or the UNIX domain socket) on the remote machine, which will then be forwarded back over the SSH connection to localhost:8377 (or the UNIX domain socket) on the local machine, where Clipper is listening.

See the "Security" section below for some considerations.

To make this automated, entries can be set up in `.ssh/config`:

    # TCP forwarding:
    Host host.example.org
      RemoteForward 8377 localhost:8377

    # UNIX domain socket forwarding:
    Host host.example.org
      RemoteForward /home/me/.clipper.sock:/Users/me/.clipper.sock
      StreamLocalBindUnlink yes

With this, forwarding is automatically set up any time you run:

    ssh user@host.example.org

This works particularly well if you use the `ControlMaster`, `ControlPath` and `ControlPersist` settings described in the `ssh_config` man page. These allow you to set up a single forward, and re-use it each time you connect, even if you have multiple concurrent connnections to a given server. An example `~/.ssh/config` configuration that would give you this for all hosts would be something like:

    Host *
      ControlMaster auto
      ControlPath ~/.ssh/%r@%h:%p
      ControlPersist 240

## Configuring Mosh

[Mosh](http://mosh.mit.edu/) is an alternative to SSH that aims to be a superior "mobile shell" than SSH. It is designed to handle intermittent connectivity, and provides relatively intelligent local echoing of line editing commands, but it [doesn't yet support any kind of port forwarding](https://github.com/mobile-shell/mosh/issues/499) (as of the current release, which is version 1.2.5 at the time of writing).

One way to use Clipper with Mosh is to use Mosh for interactive editing but keep using SSH for port forwarding. For example, just say you want to connect to a remote machine with the alias "sandbox", you could have entries like this in your `~/.ssh/config`:

    Host sandbox
      ControlMaster no
      ControlPath none
      Hostname sandbox.example.com

    Host sandbox-clipper
      ControlMaster no
      ControlPath none
      ExitOnForwardFailure yes
      Hostname sandbox.example.com
      RemoteForward 8377 localhost:8377

With this set-up, you can set up the tunnel with:

    ssh -N -f sandbox

SSH will connect to the server, set up the port forwarding and then go into the background.

Then connect using Mosh (it will respect the settings in your `~/.ssh/config` file because it uses SSH to bootstrap new connections):

    mosh sandbox

You could also set up a shell alias to make setting up the Clipper tunnel more convenient; for example:

    alias clip-sandbox='ssh -N -f sandbox'

You should only need to re-run this command if the connection is interrupted for some reason.

### Fixing `remote port forwarding failed for listen port 8377`

This message can be emitted when the remote host you're connecting to already has something bound to the requested port. If there is a competing service that you can't move to another port, Clipper can be configured to use a different port with the `--port` switch, described above.

Another reason you might see this warning is because an old or stale SSH daemon is lingering from a prior connection attempt. The following example commands show how you can detect the PID of such a process (in this example, 29517) and kill it off:

    $ sudo netstat -antpl | grep 8377 # look for offending PID (29517) in output
    $ ps auxww | grep 29517           # confirm it's your old sshd process
    $ kill 29517                      # kill off old process
    $ ps auxww | grep 29517           # confirm that process is really gone

For the bold and lazy, you can simply kill off all `sshd` process belonging to your user with:

    $ killall -u $USER sshd

Do not do this as root, as you will lock yourself out of your server.

Consult the netstat man page for more details (supported options may vary depending on the host operating system).

### Fixing `remote port forwarding failed` when using UNIX domain sockets

Just as with TCP port forwarding, forwarding can fail when using UNIX domain sockets if a stale socket doesn't get automatically cleaned up (or overwritten, as *should* be the case when you use `StreamLocalBindUnlink=yes`).

In this case, the fix is to remove the stale socket on the remote host. For example, assuming a socket in `$HOME/.clipper.sock` on the remote host, `$HOST`:

     $ ssh $HOST rm .clipper.sock

# "Reverse" Clipper

Clipper helps you get content into your local clipboard from other, possibly remote, processes. To send content in the other direction, just paste normally. Note that to make this pleasant in an environment like Vim, you may want to set up bracketed paste mode; see [my dotfiles for an example](https://github.com/wincent/wincent/blob/3b0b2950cdcb09d23c87f0167c207d8c837cb1b2/.vim/plugin/term.vim#L93-114) of how this can be done.

# Security

At the moment, Clipper doesn't employ any authentication. It does, by default, listen only on the loopback interface, which means that random people on your network won't be able to connect to it. People with access to your local machine, however, will have access; they can push content into your clipboard even if they can't read from it.

This may be fine on a single-user machine, but when you start using `ssh -R` to expose your Clipper instance on another machine you're evidently increasing your surface area. In order to mitigate this risk, you can configure Clipper to listen only on a UNIX domain socket, and place that socket in a location where the file-system permissions prevent others from accessing it.

Most SSH systems are configured to use restrictive permissions on forwarded socket files (unless overridden; see the documentation for `StreamLocalBindMask` in `man ssh_config`), but you may wish to place the socket in a non-shared location like `~/.clipper.sock` rather than a shared one like `/tmp/clipper.sock` in any case.

# Authors

Clipper is written and maintained by Greg Hurrell <greg@hurrell.net>.
Other contributors that have submitted patches include, in alphabetical order:

  Nelson Fernandez

# Development

The official Clipper source code repo is at:

- http://git.wincent.com/clipper.git

Mirrors exist at:

- https://github.com/wincent/clipper
- https://gitlab.com/wincent/clipper
- https://bitbucket.org/ghurrell/clipper

Patches are welcome via the usual mechanisms (pull requests, email, posting to the project issue tracker etc).

# Website

The official website for Clipper is:

- https://github.com/wincent/clipper

Bug reports should be submitted to the issue tracker at:

- https://github.com/wincent/clipper/issues

# License

Copyright 2013-present Greg Hurrell. All rights reserved.

Redistribution and use in source and binary forms, with or without modification, are permitted provided that the following conditions are met:

1. Redistributions of source code must retain the above copyright notice, this list of conditions and the following disclaimer.
2. Redistributions in binary form must reproduce the above copyright notice, this list of conditions and the following disclaimer in the documentation and/or other materials provided with the distribution.

THIS SOFTWARE IS PROVIDED BY THE COPYRIGHT HOLDERS AND CONTRIBUTORS "AS IS" AND ANY EXPRESS OR IMPLIED WARRANTIES, INCLUDING, BUT NOT LIMITED TO, THE IMPLIED WARRANTIES OF MERCHANTABILITY AND FITNESS FOR A PARTICULAR PURPOSE ARE DISCLAIMED. IN NO EVENT SHALL THE COPYRIGHT HOLDERS OR CONTRIBUTORS BE LIABLE FOR ANY DIRECT, INDIRECT, INCIDENTAL, SPECIAL, EXEMPLARY, OR CONSEQUENTIAL DAMAGES (INCLUDING, BUT NOT LIMITED TO, PROCUREMENT OF SUBSTITUTE GOODS OR SERVICES; LOSS OF USE, DATA, OR PROFITS; OR BUSINESS INTERRUPTION) HOWEVER CAUSED AND ON ANY THEORY OF LIABILITY, WHETHER IN CONTRACT, STRICT LIABILITY, OR TORT (INCLUDING NEGLIGENCE OR OTHERWISE) ARISING IN ANY WAY OUT OF THE USE OF THIS SOFTWARE, EVEN IF ADVISED OF THE POSSIBILITY OF SUCH DAMAGE.

# History

## 0.4.2 (14 April 2017)

- Fix binding to all interfaces instead of just the loopback interface when no address is provided ([#9](https://github.com/wincent/clipper/issues/9)).

## 0.4.1 (13 December 2016)

- Create socket with user-only permissions, for better security.

## 0.4 (28 November 2016)

- Linux support via `xclip` instead of `pbcopy` (patch from Nelson Fernandez).
- Added `--executable` and `--flags` options.
- On dual-stack systems, listen on both IPv4 and IPv6 loopback interfaces by default.

## 0.3 (3 June 2016)

- Add support for listening over a UNIX domain socket.
- Add support for reading options from a config file (`--config`/`-c` switch).

## 0.2 (2 November 2013)

- Documentation updates.
- Updated sample plist to use UTF-8 encoding by default.

## 0.1 (19 February 2013)

- Initial release.<|MERGE_RESOLUTION|>--- conflicted
+++ resolved
@@ -130,27 +130,17 @@
     cp contrib/darwin/tcp-port/com.wincent.clipper.plist ~/Library/LaunchAgents/
     launchctl load -w -S Aqua ~/Library/LaunchAgents/com.wincent.clipper.plist
 
-<<<<<<< HEAD
-Linux example setup
-
-    cp clipper ~/bin/
-    cp contrib/linux-systemd-service/cliper.service ~/.config/systemd/user
-=======
 Note that these commands may fail to do the right thing inside of a tmux session under macOS. Run `launchctl` from outside of tmux, otherwise Clipper may find itself in the wrong execution context. Similarly, when running manually, either run Clipper outside of tmux or use the aforementioned `reattach-to-user-space` as a wrapper.
 
 #### Linux example setup
 
     sudo cp clipper /usr/local/bin
     cp contrib/linux/systemd-service/clipper.service ~/.config/systemd/user
->>>>>>> 1923f09a
     systemctl --user daemon-reload
     systemctl --user enable clipper.service
     systemctl --user start clipper.service
 
-<<<<<<< HEAD
-=======
 #### Manual setup
->>>>>>> 1923f09a
 
 Alternatively, if you'd like to run Clipper manually, you can do so with:
 
@@ -159,11 +149,6 @@
               [--logfile=LOGFILE] \
               [--config=CONFIG_FILE]
 
-<<<<<<< HEAD
-Note that these commands may fail to do the right thing inside of a tmux session under macOS. Run `launchctl` from outside of tmux, otherwise Clipper may find itself in the wrong execution context. Similarly, when running manually, either run Clipper outside of tmux or use the aforementioned `reattach-to-user-space` as a wrapper.
-
-=======
->>>>>>> 1923f09a
 ## Uninstalling
 
 A Homebrew installation can be reversed with:
@@ -176,22 +161,11 @@
     rm ~/Library/LaunchAgents/com.wincent.clipper.plist
     sudo rm /usr/local/bin/clipper
 
-<<<<<<< HEAD
-On Linux
-
-    systemctl --user stop clipper.service
-    systemctl --user disable clipper.service
-    rm ~/bin/clipper
-
-
-As before, note that you should probably only run `launchctl` outside of a tmux session.
-=======
 On Linux:
 
     systemctl --user stop clipper.service
     systemctl --user disable clipper.service
     sudo rm /usr/local/bin/clipper
->>>>>>> 1923f09a
 
 To kill a manually-launched instance of Clipper, just hit Control+C in the terminal where it is running.
 
